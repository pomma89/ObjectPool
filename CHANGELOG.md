# Changelog for CodeProject.ObjectPool #

<<<<<<< HEAD
### v2.1.2 (2016-12-??) ###

* Updated all dependencies.
=======
### v2.2.1 (2016-12-17) ###

* Updated Thrower to v4.
* Fixed some mistakes inside nuspec dependencies.
>>>>>>> de589235

### v2.1.1 (2016-09-18) ###

* BREAKING CHANGE: Removed a feature added by mistake in v2.1.0.

### v2.1.0 (2016-09-18) ###

* Changed default min and max size for MemoryStreamPool: 4KB min, 512KB max.
* Changed default min and max size for StringBuilderPool: 4K char min, 512K char max.
* Created two ad-hoc interfaces for specialized pools.
* BREAKING CHANGE: Moved static properties which controlled specialized pool sizes to the new interfaces.
* Updated Thrower.
* ObjectPool did not respect minimum pool size bound. Now it does.
* When min or max capacity of specialized pools is changed, pool is cleared, if necessary.

### v2.0.5 (2016-08-23) ###

* Fixed wrong name in an exception string.
* Added Id and CreatedAt properties to PooledMemoryStream and PooledStringBuilder.

### v2.0.4 (2016-08-20) ###

* Fixes for new MemoryStream pool.

### v2.0.3 (2016-08-20) ###

* Added a MemoryStream pool in the "Specialized" namespace.

### v2.0.2 (2016-08-20) ###

* Added LibLog to .NET 4.x projects.
* Added a DLL compiled for .NET 3.5.
* Added a DLL compiled for .NET Standard 1.3.
* Performance have been improved by 30%.
* Added a StringBuilder pool in the "Specialized" namespace.

### v2.0.1 (2016-08-07) ###

* Library for .NET Standard 1.1.
* Updated NUnit to 3.x branch.<|MERGE_RESOLUTION|>--- conflicted
+++ resolved
@@ -1,15 +1,9 @@
 # Changelog for CodeProject.ObjectPool #
 
-<<<<<<< HEAD
-### v2.1.2 (2016-12-??) ###
-
-* Updated all dependencies.
-=======
 ### v2.2.1 (2016-12-17) ###
 
 * Updated Thrower to v4.
 * Fixed some mistakes inside nuspec dependencies.
->>>>>>> de589235
 
 ### v2.1.1 (2016-09-18) ###
 

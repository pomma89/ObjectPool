--- conflicted
+++ resolved
@@ -22,14 +22,6 @@
 // OF OR IN CONNECTION WITH THE SOFTWARE OR THE USE OR OTHER DEALINGS IN THE SOFTWARE.
 
 using BenchmarkDotNet.Attributes;
-<<<<<<< HEAD
-using BenchmarkDotNet.Configs;
-using BenchmarkDotNet.Diagnosers;
-using BenchmarkDotNet.Exporters;
-using BenchmarkDotNet.Exporters.Csv;
-using BenchmarkDotNet.Jobs;
-=======
->>>>>>> de589235
 using CodeProject.ObjectPool.Specialized;
 
 namespace CodeProject.ObjectPool.Benchmarks
@@ -40,20 +32,6 @@
         private readonly IObjectPool<PooledMemoryStream> _objectPool = Specialized.MemoryStreamPool.Instance;
         private readonly Microsoft.IO.RecyclableMemoryStreamManager _recManager = new Microsoft.IO.RecyclableMemoryStreamManager();
 
-<<<<<<< HEAD
-        private class Config : ManualConfig
-        {
-            public Config()
-            {
-                Add(Job.LegacyJitX86);
-                Add(CsvExporter.Default, HtmlExporter.Default, MarkdownExporter.GitHub, PlainExporter.Default, CsvMeasurementsExporter.Default, RPlotExporter.Default);
-                Add(new MemoryDiagnoser());
-                Add(EnvironmentAnalyser.Default);
-            }
-        }
-
-=======
->>>>>>> de589235
         [Benchmark]
         public long MemoryStreamPool()
         {
